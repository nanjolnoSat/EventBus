sudo: false
language: android
jdk:
  - oraclejdk7

# http://docs.travis-ci.com/user/languages/android/
android:
  components:
<<<<<<< HEAD
    - build-tools-22.0.1
=======
    - build-tools-23.0.1
>>>>>>> 039faa57
    - android-10

before_script:
  - chmod +x gradlew
#  - echo no | android create avd --force -n test -t android-10 --abi armeabi
#  - emulator -avd test -no-skin -no-audio -no-window &
#  - android-wait-for-emulator
#  - adb shell input keyevent 82 &

# Currently connectedCheck fails, so don't run unit test on Emulator for now. Issue:
# com.android.builder.testing.ConnectedDevice > hasTests[test(AVD) - 2.3.3] FAILED
# No tests found.

script:
    - TERM=dumb ./gradlew check<|MERGE_RESOLUTION|>--- conflicted
+++ resolved
@@ -6,11 +6,7 @@
 # http://docs.travis-ci.com/user/languages/android/
 android:
   components:
-<<<<<<< HEAD
-    - build-tools-22.0.1
-=======
     - build-tools-23.0.1
->>>>>>> 039faa57
     - android-10
 
 before_script:
